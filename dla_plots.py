--- conflicted
+++ resolved
@@ -388,13 +388,9 @@
             met = self.get_lls_metallicity()
         #Abs. distance for entire spectrum
         hist = np.histogram(met,np.log10(bins),density=True)[0]
-<<<<<<< HEAD
         plt.plot(np.log10(mbin),hist,color=color,ls=ls, label=self.label)
         plt.xlabel(r"[X/H]")
-=======
-        plt.plot(np.log10(mbin),hist,color=color,ls=ls)
         return (mbin,hist)
->>>>>>> e1a44fb6
 
 import halomet
 
